--- conflicted
+++ resolved
@@ -49,29 +49,17 @@
     @p
       Since ScalaTags is pure Scala, any editor that understands Scala will understand scalatags.Text. Not only do you get syntax highlighting, you also get code completion:
     
-<<<<<<< HEAD
-    @img(width:="100%", alt:="Autocomplete", src:="Autocomplete.png")
-=======
-    @img(alt:="Autocomplete", src:="//raw.githubusercontent.com/lihaoyi/scalatags/master/docs/Autocomplete.png")
->>>>>>> c933cc33
+    @img(width:="100%", alt:="Autocomplete", src:="//raw.githubusercontent.com/lihaoyi/scalatags/master/docs/Autocomplete.png")
 
     @p
       and Error Highlighting:
 
-<<<<<<< HEAD
-    @img(width:="100%", alt:="Error Highlighting", src:="ErrorHighlighting.png")
-=======
-    @img(alt:="Error Highlighting", src:="//raw.githubusercontent.com/lihaoyi/scalatags/master/docs/ErrorHighlighting.png")
->>>>>>> c933cc33
+    @img(width:="100%", alt:="Error Highlighting", src:="//raw.githubusercontent.com/lihaoyi/scalatags/master/docs/ErrorHighlighting.png")
 
     @p
       and in-editor documentation:
 
-<<<<<<< HEAD
-    @img(width:="100%", alt:="Inline Documentation", src:="InlineDocs.png")
-=======
-    @img(alt:="Inline Documentation", src:="//raw.githubusercontent.com/lihaoyi/scalatags/master/docs/InlineDocs.png")
->>>>>>> c933cc33
+    @img(width:="100%", alt:="Inline Documentation", src:="//raw.githubusercontent.com/lihaoyi/scalatags/master/docs/InlineDocs.png")
 
     @p
       And all the other good things (@b{jump to definition}, @b{extract method}, etc.) you're used to in a statically typed language. No more digging around in templates which mess up the highlighting of your HTML editor, or waiting months for the correct plugin to materialize.
