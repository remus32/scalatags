import sbt._
import Keys._
import org.scalajs.sbtplugin.ScalaJSPlugin
import org.scalajs.sbtplugin.ScalaJSPlugin._
import org.scalajs.sbtplugin.ScalaJSPlugin.autoImport._
import twirl.sbt.TwirlPlugin._
import Twirl._
object Build extends sbt.Build{
  val cross = new utest.jsrunner.JsCrossBuild(
    organization := "com.scalatags",
    name := "scalatags",
    scalaVersion := "2.11.4",
    autoCompilerPlugins := true,
    libraryDependencies += "com.lihaoyi" %% "acyclic" % "0.1.2" % "provided",
    addCompilerPlugin("com.lihaoyi" %% "acyclic" % "0.1.2"),

    libraryDependencies ++= (
      if (scalaVersion.value.startsWith("2.10")) Nil
      else Seq("org.scala-lang.modules" %% "scala-xml" % "1.0.1" % "test")
    ),

    // Sonatype
<<<<<<< HEAD
    version := "0.4.3-M3",
=======
    version := "0.5.0-SNAPSHOT",
>>>>>>> 4d890cfa
    publishTo := Some("releases"  at "https://oss.sonatype.org/service/local/staging/deploy/maven2"),

    pomExtra :=
      <url>https://github.com/lihaoyi/scalatags</url>
        <licenses>
          <license>
            <name>MIT license</name>
            <url>http://www.opensource.org/licenses/mit-license.php</url>
          </license>
        </licenses>
        <scm>
          <url>git://github.com/lihaoyi/scalatags.git</url>
          <connection>scm:git://github.com/lihaoyi/scalatags.git</connection>
        </scm>
        <developers>
          <developer>
            <id>lihaoyi</id>
            <name>Li Haoyi</name>
            <url>https://github.com/lihaoyi</url>
          </developer>
        </developers>

  )

  def sourceMapsToGithub: Project => Project =
    p => p.settings(
      scalacOptions ++= (if (isSnapshot.value) Seq.empty else Seq({
        val a = p.base.toURI.toString.replaceFirst("[^/]+/?$", "")
        val g = "https://raw.githubusercontent.com/lihaoyi/scalatags"
        s"-P:scalajs:mapSourceURI:$a->$g/v${version.value}/"
      }))
    )

  lazy val root = cross.root.enablePlugins(ScalaJSPlugin)

  lazy val js = cross.js.settings(
    libraryDependencies ++= Seq(
      "org.scala-js" %%%! "scalajs-dom" % "0.7.0" % "provided"
    ),
    resolvers += Resolver.sonatypeRepo("releases"),
    scalaJSStage in Test := FastOptStage,
    requiresDOM := true
  ).configure(sourceMapsToGithub)


  lazy val jvm = cross.jvm

  lazy val example = project.in(file("example"))
                            .dependsOn(js)
                            .enablePlugins(ScalaJSPlugin)
                            .settings(
      libraryDependencies += "org.scala-lang.modules.scalajs" %%%! "scalajs-dom" % "0.6" % "provided"
    )
}<|MERGE_RESOLUTION|>--- conflicted
+++ resolved
@@ -20,11 +20,7 @@
     ),
 
     // Sonatype
-<<<<<<< HEAD
     version := "0.4.3-M3",
-=======
-    version := "0.5.0-SNAPSHOT",
->>>>>>> 4d890cfa
     publishTo := Some("releases"  at "https://oss.sonatype.org/service/local/staging/deploy/maven2"),
 
     pomExtra :=
