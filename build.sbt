scalaVersion := "2.11.8"

crossScalaVersions := Seq("2.11.8", "2.10.4")

lazy val scalatags = crossProject
  .settings(
    organization := "com.lihaoyi",
    name := "scalatags",
    scalaVersion := "2.11.8",

    autoCompilerPlugins := true,
    libraryDependencies ++= Seq(
      "com.lihaoyi" %% "acyclic" % "0.1.2" % "provided",
      "com.lihaoyi" %%% "utest" % "0.3.1" % "test",
      "com.lihaoyi" %%% "sourcecode" % "0.1.0",
      "org.scala-lang" % "scala-reflect" % scalaVersion.value % "provided"
    ) ++ (
      if (scalaVersion.value startsWith "2.11.") Nil
      else Seq(
        "org.scalamacros" %% s"quasiquotes" % "2.0.0" % "provided",
        compilerPlugin("org.scalamacros" % s"paradise" % "2.0.0" cross CrossVersion.full)
      )
    ),
    addCompilerPlugin("com.lihaoyi" %% "acyclic" % "0.1.2"),
    libraryDependencies ++= (
      if (scalaVersion.value.startsWith("2.10")) Nil
      else Seq("org.scala-lang.modules" %% "scala-xml" % "1.0.1" % "test")
      ),
    testFrameworks += new TestFramework("utest.runner.Framework"),
    // Sonatype
    version := _root_.scalatags.Constants.version,
    publishTo := Some("releases"  at "https://oss.sonatype.org/service/local/staging/deploy/maven2"),

    pomExtra :=
      <url>https://github.com/lihaoyi/scalatags</url>
        <licenses>
          <license>
            <name>MIT license</name>
            <url>http://www.opensource.org/licenses/mit-license.php</url>
          </license>
        </licenses>
        <scm>
          <url>git://github.com/lihaoyi/scalatags.git</url>
          <connection>scm:git://github.com/lihaoyi/scalatags.git</connection>
        </scm>
        <developers>
          <developer>
            <id>lihaoyi</id>
            <name>Li Haoyi</name>
            <url>https://github.com/lihaoyi</url>
          </developer>
        </developers>
  )
  .jvmSettings()
  .jsSettings(
    scalaJSUseRhino in Global := false,
    libraryDependencies ++= Seq(
      "org.scala-js" %%% "scalajs-dom" % "0.8.2"
    ),
    resolvers += Resolver.sonatypeRepo("releases"),
    scalaJSStage in Test := FullOptStage,
    requiresDOM := true,
    scalacOptions ++= (if (isSnapshot.value) Seq.empty else Seq({
      val a = baseDirectory.value.toURI.toString.replaceFirst("[^/]+/?$", "")
      val g = "https://raw.githubusercontent.com/lihaoyi/scalatags"
      s"-P:scalajs:mapSourceURI:$a->$g/v${version.value}/"
    }))
  )


// Needed, so sbt finds the projects
lazy val scalatagsJVM = scalatags.jvm
lazy val scalatagsJS = scalatags.js


lazy val example = project.in(file("example"))
  .dependsOn(scalatagsJS)
  .enablePlugins(ScalaJSPlugin)
  .settings(
<<<<<<< HEAD
    crossScalaVersions := Seq("2.11.4", "2.10.4"),
    scalaVersion := "2.11.4",
    scalacOptions ++= Seq(
      "-deprecation", // warning and location for usages of deprecated APIs
      "-feature", // warning and location for usages of features that should be imported explicitly
      "-unchecked", // additional warnings where generated code depends on assumptions
      "-Xlint", // recommended additional warnings
      "-Xcheckinit", // runtime error when a val is not initialized due to trait hierarchies (instead of NPE somewhere else)
      "-Ywarn-adapted-args", // Warn if an argument list is modified to match the receiver
      "-Ywarn-value-discard", // Warn when non-Unit expression results are unused
      "-Ywarn-inaccessible",
      "-Ywarn-dead-code"
    )
=======
    crossScalaVersions := Seq("2.11.8", "2.10.4"),
    scalaVersion := "2.11.8"
>>>>>>> c2c3eff0
  )

lazy val readme = scalatex.ScalatexReadme(
  projectId = "readme",
  wd = file(""),
  url = "https://github.com/lihaoyi/scalatags/tree/master",
  source = "Readme",
  autoResources = Seq("Autocomplete.png", "ErrorHighlighting.png", "InlineDocs.png", "example-opt.js")
).settings(
  scalaVersion := "2.11.8",
  (unmanagedSources in Compile) += baseDirectory.value/".."/"project"/"Constants.scala",
  (resources in Compile) += (fullOptJS in (example, Compile)).value.data,
  (resources in Compile) += (doc in (scalatagsJS, Compile)).value,
  (run in Compile) <<= (run in Compile).dependsOn(Def.task{
    sbt.IO.copyDirectory(
      (doc in (scalatagsJS, Compile)).value,
      (target in Compile).value/"scalatex"/"api",
      overwrite = true
    )
  })
)<|MERGE_RESOLUTION|>--- conflicted
+++ resolved
@@ -77,7 +77,6 @@
   .dependsOn(scalatagsJS)
   .enablePlugins(ScalaJSPlugin)
   .settings(
-<<<<<<< HEAD
     crossScalaVersions := Seq("2.11.4", "2.10.4"),
     scalaVersion := "2.11.4",
     scalacOptions ++= Seq(
@@ -91,10 +90,6 @@
       "-Ywarn-inaccessible",
       "-Ywarn-dead-code"
     )
-=======
-    crossScalaVersions := Seq("2.11.8", "2.10.4"),
-    scalaVersion := "2.11.8"
->>>>>>> c2c3eff0
   )
 
 lazy val readme = scalatex.ScalatexReadme(
